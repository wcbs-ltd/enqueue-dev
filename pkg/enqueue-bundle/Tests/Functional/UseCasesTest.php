<?php

namespace Enqueue\Bundle\Tests\Functional;

use Enqueue\Bundle\Tests\Functional\App\CustomAppKernel;
use Enqueue\Client\DriverInterface;
use Enqueue\Client\ProducerInterface;
use Enqueue\Psr\PsrContext;
use Enqueue\Psr\PsrMessage;
use Symfony\Component\Console\Tester\CommandTester;

/**
 * @group functional
 */
class UseCasesTest extends WebTestCase
{
    public function setUp()
    {
        // do not call parent::setUp.
        // parent::setUp();
    }

    public function provideEnqueueConfigs()
    {
        yield 'amqp' => [[
            'transport' => [
                'default' => 'amqp',
                'amqp' => [
                    'host' => getenv('SYMFONY__RABBITMQ__HOST'),
                    'port' => getenv('SYMFONY__RABBITMQ__AMQP__PORT'),
                    'user' => getenv('SYMFONY__RABBITMQ__USER'),
                    'pass' => getenv('SYMFONY__RABBITMQ__PASSWORD'),
                    'vhost' => getenv('SYMFONY__RABBITMQ__VHOST'),
                    'lazy' => false,
<<<<<<< HEAD
                ]
            ]
=======
                ],
            ],
>>>>>>> ba766d4e
        ]];

        yield 'amqp_dsn' => [[
            'transport' => [
                'default' => 'amqp',
                'amqp' => getenv('AMQP_DSN'),
<<<<<<< HEAD
            ]
        ]];

        yield 'dsn_amqp' => [[
            'transport' => [
                'default' => 'dsn',
                'dsn' => getenv('AMQP_DSN'),
            ]
=======
            ],
>>>>>>> ba766d4e
        ]];

        yield 'stomp' => [[
            'transport' => [
                'default' => 'stomp',
                'stomp' => [
                    'host' => getenv('SYMFONY__RABBITMQ__HOST'),
                    'port' => getenv('SYMFONY__RABBITMQ__STOMP__PORT'),
                    'login' => getenv('SYMFONY__RABBITMQ__USER'),
                    'password' => getenv('SYMFONY__RABBITMQ__PASSWORD'),
                    'vhost' => getenv('SYMFONY__RABBITMQ__VHOST'),
                    'lazy' => false,
<<<<<<< HEAD
                ]
            ]
=======
                ],
            ],
>>>>>>> ba766d4e
        ]];

        yield 'predis' => [[
            'transport' => [
                'default' => 'redis',
                'redis' => [
                    'host' => getenv('SYMFONY__REDIS__HOST'),
                    'port' => (int) getenv('SYMFONY__REDIS__PORT'),
                    'vendor' => 'predis',
                    'lazy' => false,
<<<<<<< HEAD
                ]
            ]
=======
                ],
            ],
>>>>>>> ba766d4e
        ]];

        yield 'phpredis' => [[
            'transport' => [
                'default' => 'redis',
                'redis' => [
                    'host' => getenv('SYMFONY__REDIS__HOST'),
                    'port' => (int) getenv('SYMFONY__REDIS__PORT'),
                    'vendor' => 'phpredis',
                    'lazy' => false,
<<<<<<< HEAD
                ]
            ]
=======
                ],
            ],
>>>>>>> ba766d4e
        ]];

        yield 'fs' => [[
            'transport' => [
                'default' => 'fs',
                'fs' => [
<<<<<<< HEAD
                    'store_dir' => sys_get_temp_dir(),
                ]
            ]
=======
                    'path' => sys_get_temp_dir(),
                ],
            ],
        ]];

        yield 'fs_dsn' => [[
            'transport' => [
                'default' => 'fs',
                'fs' => 'file:/'.sys_get_temp_dir(),
            ],
>>>>>>> ba766d4e
        ]];

        yield 'dbal' => [[
            'transport' => [
                'default' => 'dbal',
                'dbal' => [
                    'dbname' => getenv('SYMFONY__DB__NAME'),
                    'user' => getenv('SYMFONY__DB__USER'),
                    'password' => getenv('SYMFONY__DB__PASSWORD'),
                    'host' => getenv('SYMFONY__DB__HOST'),
                    'port' => getenv('SYMFONY__DB__PORT'),
                    'driver' => getenv('SYMFONY__DB__DRIVER'),
<<<<<<< HEAD
                ]
            ]
=======
                ],
            ],
>>>>>>> ba766d4e
        ]];

        yield 'sqs' => [[
            'transport' => [
                'default' => 'sqs',
                'sqs' => [
                    'key' => getenv('AWS__SQS__KEY'),
                    'secret' => getenv('AWS__SQS__SECRET'),
                    'region' => getenv('AWS__SQS__REGION'),
<<<<<<< HEAD
                ]
            ]
=======
                ],
            ],
>>>>>>> ba766d4e
        ]];
    }

    /**
     * @dataProvider provideEnqueueConfigs
     */
    public function testProducerSendsMessage(array $enqueueConfig)
    {
        $this->customSetUp($enqueueConfig);

        $this->getMessageProducer()->send(TestProcessor::TOPIC, 'test message body');

        $queue = $this->getPsrContext()->createQueue('enqueue.test');

        $consumer = $this->getPsrContext()->createConsumer($queue);

        $message = $consumer->receive(100);

        $this->assertInstanceOf(PsrMessage::class, $message);
        $this->assertSame('test message body', $message->getBody());
    }

    /**
     * @dataProvider provideEnqueueConfigs
     */
    public function testClientConsumeMessagesFromExplicitlySetQueue(array $enqueueConfig)
    {
        $this->customSetUp($enqueueConfig);

        $command = $this->container->get('enqueue.client.consume_messages_command');
        $processor = $this->container->get('test.message.processor');

        $this->getMessageProducer()->send(TestProcessor::TOPIC, 'test message body');

        $tester = new CommandTester($command);
        $tester->execute([
            '--message-limit' => 2,
            '--time-limit' => 'now +10 seconds',
            'client-queue-names' => ['test'],
        ]);

        $this->assertInstanceOf(PsrMessage::class, $processor->message);
        $this->assertEquals('test message body', $processor->message->getBody());
    }

    /**
     * @dataProvider provideEnqueueConfigs
     */
    public function testTransportConsumeMessagesCommandShouldConsumeMessage(array $enqueueConfig)
    {
        $this->customSetUp($enqueueConfig);

        $command = $this->container->get('enqueue.command.consume_messages');
        $command->setContainer($this->container);
        $processor = $this->container->get('test.message.processor');

        $this->getMessageProducer()->send(TestProcessor::TOPIC, 'test message body');

        $tester = new CommandTester($command);
        $tester->execute([
            '--message-limit' => 1,
            '--time-limit' => '+10sec',
            '--queue' => ['enqueue.test'],
            'processor-service' => 'test.message.processor',
        ]);

        $this->assertInstanceOf(PsrMessage::class, $processor->message);
        $this->assertEquals('test message body', $processor->message->getBody());
    }

    /**
     * @return string
     */
    public static function getKernelClass()
    {
        include_once __DIR__.'/app/CustomAppKernel.php';

        return CustomAppKernel::class;
    }

    protected function customSetUp(array $enqueueConfig)
    {
        static::$class = null;

        $this->client = static::createClient(['enqueue_config' => $enqueueConfig]);
        $this->client->getKernel()->boot();
        $this->container = static::$kernel->getContainer();

        /** @var DriverInterface $driver */
        $driver = $this->container->get('enqueue.client.driver');
        $context = $this->getPsrContext();

        $queue = $driver->createQueue('test');

        //guard
        $this->assertEquals('enqueue.test', $queue->getQueueName());

        if (method_exists($context, 'deleteQueue')) {
            $context->deleteQueue($queue);
        }

        $driver->setupBroker();
    }

    /**
     * {@inheritdoc}
     */
    protected static function createKernel(array $options = [])
    {
        /** @var CustomAppKernel $kernel */
        $kernel = parent::createKernel($options);

        $kernel->setEnqueueConfig(isset($options['enqueue_config']) ? $options['enqueue_config'] : []);

        return $kernel;
    }

    /**
     * @return ProducerInterface|object
     */
    private function getMessageProducer()
    {
        return $this->container->get('enqueue.client.producer');
    }

    /**
     * @return PsrContext|object
     */
    private function getPsrContext()
    {
        return $this->container->get('enqueue.transport.context');
    }
}<|MERGE_RESOLUTION|>--- conflicted
+++ resolved
@@ -32,31 +32,15 @@
                     'pass' => getenv('SYMFONY__RABBITMQ__PASSWORD'),
                     'vhost' => getenv('SYMFONY__RABBITMQ__VHOST'),
                     'lazy' => false,
-<<<<<<< HEAD
-                ]
-            ]
-=======
-                ],
-            ],
->>>>>>> ba766d4e
+                ],
+            ],
         ]];
 
         yield 'amqp_dsn' => [[
             'transport' => [
                 'default' => 'amqp',
                 'amqp' => getenv('AMQP_DSN'),
-<<<<<<< HEAD
-            ]
-        ]];
-
-        yield 'dsn_amqp' => [[
-            'transport' => [
-                'default' => 'dsn',
-                'dsn' => getenv('AMQP_DSN'),
-            ]
-=======
-            ],
->>>>>>> ba766d4e
+            ],
         ]];
 
         yield 'stomp' => [[
@@ -69,13 +53,8 @@
                     'password' => getenv('SYMFONY__RABBITMQ__PASSWORD'),
                     'vhost' => getenv('SYMFONY__RABBITMQ__VHOST'),
                     'lazy' => false,
-<<<<<<< HEAD
-                ]
-            ]
-=======
-                ],
-            ],
->>>>>>> ba766d4e
+                ],
+            ],
         ]];
 
         yield 'predis' => [[
@@ -86,13 +65,8 @@
                     'port' => (int) getenv('SYMFONY__REDIS__PORT'),
                     'vendor' => 'predis',
                     'lazy' => false,
-<<<<<<< HEAD
-                ]
-            ]
-=======
-                ],
-            ],
->>>>>>> ba766d4e
+                ],
+            ],
         ]];
 
         yield 'phpredis' => [[
@@ -103,24 +77,14 @@
                     'port' => (int) getenv('SYMFONY__REDIS__PORT'),
                     'vendor' => 'phpredis',
                     'lazy' => false,
-<<<<<<< HEAD
-                ]
-            ]
-=======
-                ],
-            ],
->>>>>>> ba766d4e
+                ],
+            ],
         ]];
 
         yield 'fs' => [[
             'transport' => [
                 'default' => 'fs',
                 'fs' => [
-<<<<<<< HEAD
-                    'store_dir' => sys_get_temp_dir(),
-                ]
-            ]
-=======
                     'path' => sys_get_temp_dir(),
                 ],
             ],
@@ -131,7 +95,6 @@
                 'default' => 'fs',
                 'fs' => 'file:/'.sys_get_temp_dir(),
             ],
->>>>>>> ba766d4e
         ]];
 
         yield 'dbal' => [[
@@ -144,13 +107,8 @@
                     'host' => getenv('SYMFONY__DB__HOST'),
                     'port' => getenv('SYMFONY__DB__PORT'),
                     'driver' => getenv('SYMFONY__DB__DRIVER'),
-<<<<<<< HEAD
-                ]
-            ]
-=======
-                ],
-            ],
->>>>>>> ba766d4e
+                ],
+            ],
         ]];
 
         yield 'sqs' => [[
@@ -160,13 +118,8 @@
                     'key' => getenv('AWS__SQS__KEY'),
                     'secret' => getenv('AWS__SQS__SECRET'),
                     'region' => getenv('AWS__SQS__REGION'),
-<<<<<<< HEAD
-                ]
-            ]
-=======
-                ],
-            ],
->>>>>>> ba766d4e
+                ],
+            ],
         ]];
     }
 
