--- conflicted
+++ resolved
@@ -8,10 +8,7 @@
     "require": {
         "php": "^7.1.3",
         "queue-interop/queue-interop": "0.7.x-dev",
-<<<<<<< HEAD
-=======
         "enqueue/dsn": "0.9.x-dev",
->>>>>>> 35e360f8
         "predis/predis": "^1.1"
     },
     "require-dev": {
