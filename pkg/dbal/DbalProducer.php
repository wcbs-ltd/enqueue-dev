<?php

namespace Enqueue\Dbal;

use Doctrine\DBAL\Types\Type;
use Enqueue\Util\JSON;
use Interop\Queue\Exception;
use Interop\Queue\InvalidDestinationException;
use Interop\Queue\InvalidMessageException;
use Interop\Queue\PsrDestination;
use Interop\Queue\PsrMessage;
use Interop\Queue\PsrProducer;
use Ramsey\Uuid\Codec\OrderedTimeCodec;
use Ramsey\Uuid\Uuid;
use Ramsey\Uuid\UuidFactory;

class DbalProducer implements PsrProducer
{
    /**
     * @var int|null
     */
    private $priority;

    /**
     * @var int|float|null
     */
    private $deliveryDelay;

    /**
     * @var int|float|null
     */
    private $timeToLive;

    /**
     * @var DbalContext
     */
    private $context;

    /**
     * @var OrderedTimeCodec
     */
    private $uuidCodec;

    /**
     * @param DbalContext $context
     */
    public function __construct(DbalContext $context)
    {
        $this->context = $context;
        $this->uuidCodec = new OrderedTimeCodec((new UuidFactory())->getUuidBuilder());
    }

    /**
     * {@inheritdoc}
     *
     * @param DbalDestination $destination
     * @param DbalMessage     $message
     *
     * @throws Exception
     */
    public function send(PsrDestination $destination, PsrMessage $message)
    {
        InvalidDestinationException::assertDestinationInstanceOf($destination, DbalDestination::class);
        InvalidMessageException::assertMessageInstanceOf($message, DbalMessage::class);

        if (null !== $this->priority && 0 === $message->getPriority()) {
            $message->setPriority($this->priority);
        }
        if (null !== $this->deliveryDelay && null === $message->getDeliveryDelay()) {
            $message->setDeliveryDelay($this->deliveryDelay);
        }
        if (null !== $this->timeToLive && null === $message->getTimeToLive()) {
            $message->setTimeToLive($this->timeToLive);
        }

        $body = $message->getBody();
        if (is_scalar($body) || null === $body) {
            $body = (string) $body;
        } else {
            throw new InvalidMessageException(sprintf(
                'The message body must be a scalar or null. Got: %s',
                is_object($body) ? get_class($body) : gettype($body)
            ));
        }

        $uuid = Uuid::uuid1();

        $publishedAt = null !== $message->getPublishedAt() ?
            $message->getPublishedAt() :
            (int) (microtime(true) * 10000)
        ;

        $dbalMessage = [
<<<<<<< HEAD
            'id' => $this->uuidCodec->encodeBinary($uuid),
            'human_id' => $uuid->toString(),
            'published_at' => (int) microtime(true) * 10000,
=======
            'id' => $uuid,
            'published_at' => $publishedAt,
>>>>>>> 5bd31c22
            'body' => $body,
            'headers' => JSON::encode($message->getHeaders()),
            'properties' => JSON::encode($message->getProperties()),
            'priority' => $message->getPriority(),
            'queue' => $destination->getQueueName(),
        ];

        $delay = $message->getDeliveryDelay();
        if ($delay) {
            if (!is_int($delay)) {
                throw new \LogicException(sprintf(
                    'Delay must be integer but got: "%s"',
                    is_object($delay) ? get_class($delay) : gettype($delay)
                ));
            }

            if ($delay <= 0) {
                throw new \LogicException(sprintf('Delay must be positive integer but got: "%s"', $delay));
            }

            $dbalMessage['delayed_until'] = time() + (int) $delay / 1000;
        }

        $timeToLive = $message->getTimeToLive();
        if ($timeToLive) {
            if (!is_int($timeToLive)) {
                throw new \LogicException(sprintf(
                    'TimeToLive must be integer but got: "%s"',
                    is_object($timeToLive) ? get_class($timeToLive) : gettype($timeToLive)
                ));
            }

            if ($timeToLive <= 0) {
                throw new \LogicException(sprintf('TimeToLive must be positive integer but got: "%s"', $timeToLive));
            }

            $dbalMessage['time_to_live'] = time() + (int) $timeToLive / 1000;
        }

        try {
            $this->context->getDbalConnection()->insert($this->context->getTableName(), $dbalMessage, [
                'id' => Type::GUID,
                'published_at' => Type::INTEGER,
                'body' => Type::TEXT,
                'headers' => Type::TEXT,
                'properties' => Type::TEXT,
                'priority' => Type::SMALLINT,
                'queue' => Type::STRING,
                'time_to_live' => Type::INTEGER,
                'delayed_until' => Type::INTEGER,
            ]);
        } catch (\Exception $e) {
            throw new Exception('The transport fails to send the message due to some internal error.', null, $e);
        }
    }

    /**
     * {@inheritdoc}
     */
    public function setDeliveryDelay($deliveryDelay)
    {
        $this->deliveryDelay = $deliveryDelay;

        return $this;
    }

    /**
     * {@inheritdoc}
     */
    public function getDeliveryDelay()
    {
        return $this->deliveryDelay;
    }

    /**
     * {@inheritdoc}
     */
    public function setPriority($priority)
    {
        $this->priority = $priority;

        return $this;
    }

    /**
     * {@inheritdoc}
     */
    public function getPriority()
    {
        return $this->priority;
    }

    /**
     * {@inheritdoc}
     */
    public function setTimeToLive($timeToLive)
    {
        $this->timeToLive = $timeToLive;
    }

    /**
     * {@inheritdoc}
     */
    public function getTimeToLive()
    {
        return $this->timeToLive;
    }
}<|MERGE_RESOLUTION|>--- conflicted
+++ resolved
@@ -91,14 +91,9 @@
         ;
 
         $dbalMessage = [
-<<<<<<< HEAD
             'id' => $this->uuidCodec->encodeBinary($uuid),
             'human_id' => $uuid->toString(),
-            'published_at' => (int) microtime(true) * 10000,
-=======
-            'id' => $uuid,
             'published_at' => $publishedAt,
->>>>>>> 5bd31c22
             'body' => $body,
             'headers' => JSON::encode($message->getHeaders()),
             'properties' => JSON::encode($message->getProperties()),
