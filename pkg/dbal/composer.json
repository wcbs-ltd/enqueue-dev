{
    "name": "enqueue/dbal",
    "type": "library",
    "description": "Message Queue Doctrine DBAL Transport",
    "keywords": ["messaging", "queue", "doctrine", "dbal"],
    "homepage": "https://enqueue.forma-pro.com/",
    "license": "MIT",
    "require": {
        "php": ">=5.6",
<<<<<<< HEAD
        "queue-interop/queue-interop": "^0.6@dev",
        "doctrine/dbal": "~2.5",
        "ramsey/uuid": "^3"
=======
        "queue-interop/queue-interop": "^0.6@dev|^1.0.0-alpha1",
        "doctrine/dbal": "~2.5"
>>>>>>> f58729b6
    },
    "require-dev": {
        "phpunit/phpunit": "~5.4.0",
        "enqueue/test": "^0.9@dev",
        "enqueue/enqueue": "^0.9@dev",
        "enqueue/null": "^0.9@dev",
        "queue-interop/queue-spec": "^0.5.5@dev",
        "symfony/dependency-injection": "^2.8|^3|^4",
        "symfony/config": "^2.8|^3|^4"
    },
    "support": {
        "email": "opensource@forma-pro.com",
        "issues": "https://github.com/php-enqueue/enqueue-dev/issues",
        "forum": "https://gitter.im/php-enqueue/Lobby",
        "source": "https://github.com/php-enqueue/enqueue-dev",
        "docs": "https://github.com/php-enqueue/enqueue-dev/blob/master/docs/index.md"
    },
    "autoload": {
        "psr-4": { "Enqueue\\Dbal\\": "" },
        "exclude-from-classmap": [
            "/Tests/"
        ]
    },
    "suggest": {
        "enqueue/enqueue": "If you'd like to use advanced features like Client abstract layer or Symfony integration features"
    },
    "minimum-stability": "dev",
    "extra": {
        "branch-alias": {
            "dev-master": "0.9.x-dev"
        }
    }
}<|MERGE_RESOLUTION|>--- conflicted
+++ resolved
@@ -7,14 +7,9 @@
     "license": "MIT",
     "require": {
         "php": ">=5.6",
-<<<<<<< HEAD
-        "queue-interop/queue-interop": "^0.6@dev",
+        "queue-interop/queue-interop": "^0.6@dev|^1.0.0-alpha1",
         "doctrine/dbal": "~2.5",
         "ramsey/uuid": "^3"
-=======
-        "queue-interop/queue-interop": "^0.6@dev|^1.0.0-alpha1",
-        "doctrine/dbal": "~2.5"
->>>>>>> f58729b6
     },
     "require-dev": {
         "phpunit/phpunit": "~5.4.0",
