<?php

namespace Enqueue\Tests\Client;

use Enqueue\Client\DriverInterface;
use Enqueue\Client\ExtensionInterface;
use Enqueue\Client\Producer;
use Enqueue\Client\ProducerInterface;
use Enqueue\Rpc\RpcFactory;
use Enqueue\Test\ClassExtensionTrait;
use PHPUnit\Framework\TestCase;

class ProducerTest extends TestCase
{
    use ClassExtensionTrait;

    public function testShouldImplementProducerInterface()
    {
        self::assertClassImplements(ProducerInterface::class, Producer::class);
    }

    public function testShouldBeFinal()
    {
        self::assertClassFinal(Producer::class);
    }

    public function testCouldBeConstructedWithRequiredArguments()
    {
<<<<<<< HEAD
        $message = new Message();

        $driver = $this->createDriverStub();
        $driver
            ->expects($this->once())
            ->method('sendToRouter')
            ->with(self::identicalTo($message))
        ;

        $producer = new Producer($driver, $this->createRpcFactory());
        $producer->sendEvent('topic', $message);

        $expectedProperties = [
            'enqueue.topic_name' => 'topic',
            'enqueue.topic' => 'topic',
        ];

        self::assertEquals($expectedProperties, $message->getProperties());
    }

    public function testShouldSendMessageWithNormalPriorityByDefault()
    {
        $message = new Message();

        $driver = $this->createDriverStub();
        $driver
            ->expects($this->once())
            ->method('sendToRouter')
            ->with(self::identicalTo($message))
        ;

        $producer = new Producer($driver, $this->createRpcFactory());
        $producer->sendEvent('topic', $message);

        self::assertSame(MessagePriority::NORMAL, $message->getPriority());
    }

    public function testShouldSendMessageWithCustomPriority()
    {
        $message = new Message();
        $message->setPriority(MessagePriority::HIGH);

        $driver = $this->createDriverStub();
        $driver
            ->expects($this->once())
            ->method('sendToRouter')
            ->with(self::identicalTo($message))
        ;

        $producer = new Producer($driver, $this->createRpcFactory());
        $producer->sendEvent('topic', $message);

        self::assertSame(MessagePriority::HIGH, $message->getPriority());
    }

    public function testShouldSendMessageWithGeneratedMessageId()
    {
        $message = new Message();

        $driver = $this->createDriverStub();
        $driver
            ->expects($this->once())
            ->method('sendToRouter')
            ->with(self::identicalTo($message))
        ;

        $producer = new Producer($driver, $this->createRpcFactory());
        $producer->sendEvent('topic', $message);

        self::assertNotEmpty($message->getMessageId());
    }

    public function testShouldSendMessageWithCustomMessageId()
    {
        $message = new Message();
        $message->setMessageId('theCustomMessageId');

        $driver = $this->createDriverStub();
        $driver
            ->expects($this->once())
            ->method('sendToRouter')
            ->with(self::identicalTo($message))
        ;

        $producer = new Producer($driver, $this->createRpcFactory());
        $producer->sendEvent('topic', $message);

        self::assertSame('theCustomMessageId', $message->getMessageId());
    }

    public function testShouldSendMessageWithGeneratedTimestamp()
    {
        $message = new Message();

        $driver = $this->createDriverStub();
        $driver
            ->expects($this->once())
            ->method('sendToRouter')
            ->with(self::identicalTo($message))
        ;

        $producer = new Producer($driver, $this->createRpcFactory());
        $producer->sendEvent('topic', $message);

        self::assertNotEmpty($message->getTimestamp());
    }

    public function testShouldSendMessageWithCustomTimestamp()
    {
        $message = new Message();
        $message->setTimestamp('theCustomTimestamp');

        $driver = $this->createDriverStub();
        $driver
            ->expects($this->once())
            ->method('sendToRouter')
            ->with(self::identicalTo($message))
        ;

        $producer = new Producer($driver, $this->createRpcFactory());
        $producer->sendEvent('topic', $message);

        self::assertSame('theCustomTimestamp', $message->getTimestamp());
    }

    public function testShouldSendStringAsPlainText()
    {
        $driver = $this->createDriverStub();
        $driver
            ->expects($this->once())
            ->method('sendToRouter')
            ->willReturnCallback(function (Message $message) {
                self::assertSame('theStringMessage', $message->getBody());
                self::assertSame('text/plain', $message->getContentType());
            })
        ;

        $producer = new Producer($driver, $this->createRpcFactory());
        $producer->sendEvent('topic', 'theStringMessage');
    }

    public function testShouldSendArrayAsJsonString()
    {
        $driver = $this->createDriverStub();
        $driver
            ->expects($this->once())
            ->method('sendToRouter')
            ->willReturnCallback(function (Message $message) {
                self::assertSame('{"foo":"fooVal"}', $message->getBody());
                self::assertSame('application/json', $message->getContentType());
            })
        ;

        $producer = new Producer($driver, $this->createRpcFactory());
        $producer->sendEvent('topic', ['foo' => 'fooVal']);
    }

    public function testShouldConvertMessageArrayBodyJsonString()
    {
        $message = new Message();
        $message->setBody(['foo' => 'fooVal']);

        $driver = $this->createDriverStub();
        $driver
            ->expects($this->once())
            ->method('sendToRouter')
            ->willReturnCallback(function (Message $message) {
                self::assertSame('{"foo":"fooVal"}', $message->getBody());
                self::assertSame('application/json', $message->getContentType());
            })
        ;

        $producer = new Producer($driver, $this->createRpcFactory());
        $producer->sendEvent('topic', $message);
    }

    public function testSendShouldForceScalarsToStringAndSetTextContentType()
    {
        $queue = new NullQueue('');

        $driver = $this->createDriverStub();
        $driver
            ->expects($this->once())
            ->method('sendToRouter')
            ->willReturnCallback(function (Message $message) {
                self::assertEquals('text/plain', $message->getContentType());

                self::assertInternalType('string', $message->getBody());
                self::assertEquals('12345', $message->getBody());
            })
        ;

        $producer = new Producer($driver, $this->createRpcFactory());
        $producer->sendEvent($queue, 12345);
    }

    public function testSendShouldForceMessageScalarsBodyToStringAndSetTextContentType()
    {
        $queue = new NullQueue('');

        $message = new Message();
        $message->setBody(12345);

        $driver = $this->createDriverStub();
        $driver
            ->expects($this->once())
            ->method('sendToRouter')
            ->willReturnCallback(function (Message $message) {
                self::assertEquals('text/plain', $message->getContentType());

                self::assertInternalType('string', $message->getBody());
                self::assertEquals('12345', $message->getBody());
            })
        ;

        $producer = new Producer($driver, $this->createRpcFactory());
        $producer->sendEvent($queue, $message);
    }

    public function testSendShouldForceNullToEmptyStringAndSetTextContentType()
    {
        $queue = new NullQueue('');

        $driver = $this->createDriverStub();
        $driver
            ->expects($this->once())
            ->method('sendToRouter')
            ->willReturnCallback(function (Message $message) {
                self::assertEquals('text/plain', $message->getContentType());

                self::assertInternalType('string', $message->getBody());
                self::assertEquals('', $message->getBody());
            })
        ;

        $producer = new Producer($driver, $this->createRpcFactory());
        $producer->sendEvent($queue, null);
    }

    public function testSendShouldForceNullBodyToEmptyStringAndSetTextContentType()
    {
        $queue = new NullQueue('');

        $message = new Message();
        $message->setBody(null);

        $driver = $this->createDriverStub();
        $driver
            ->expects($this->once())
            ->method('sendToRouter')
            ->willReturnCallback(function (Message $message) {
                self::assertEquals('text/plain', $message->getContentType());

                self::assertInternalType('string', $message->getBody());
                self::assertEquals('', $message->getBody());
            })
        ;

        $producer = new Producer($driver, $this->createRpcFactory());
        $producer->sendEvent($queue, $message);
    }

    public function testShouldThrowExceptionIfBodyIsObjectOnSend()
    {
        $driver = $this->createDriverStub();
        $driver
            ->expects($this->never())
            ->method('sendToRouter')
        ;
        $driver
            ->expects($this->never())
            ->method('sendToProcessor')
        ;

        $producer = new Producer($driver, $this->createRpcFactory());

        $this->expectException(\InvalidArgumentException::class);
        $this->expectExceptionMessage('The message\'s body must be either null, scalar, array or object (implements \JsonSerializable). Got: stdClass');

        $producer->sendEvent('topic', new \stdClass());
    }

    public function testShouldThrowExceptionIfBodyIsArrayWithObjectsInsideOnSend()
    {
        $queue = new NullQueue('queue');

        $driver = $this->createDriverStub();
        $driver
            ->expects($this->never())
            ->method('sendToRouter')
        ;
        $driver
            ->expects($this->never())
            ->method('sendToProcessor')
        ;

        $producer = new Producer($driver, $this->createRpcFactory());

        $this->expectException(\LogicException::class);
        $this->expectExceptionMessage('The message\'s body must be an array of scalars. Found not scalar in the array: stdClass');

        $producer->sendEvent($queue, ['foo' => new \stdClass()]);
    }

    public function testShouldThrowExceptionIfBodyIsArrayWithObjectsInSubArraysInsideOnSend()
    {
        $queue = new NullQueue('queue');

        $driver = $this->createDriverStub();
        $driver
            ->expects($this->never())
            ->method('sendToRouter')
        ;
        $driver
            ->expects($this->never())
            ->method('sendToProcessor')
        ;

        $producer = new Producer($driver, $this->createRpcFactory());

        $this->expectException(\LogicException::class);
        $this->expectExceptionMessage('The message\'s body must be an array of scalars. Found not scalar in the array: stdClass');

        $producer->sendEvent($queue, ['foo' => ['bar' => new \stdClass()]]);
    }

    public function testShouldSendJsonSerializableObjectAsJsonStringToMessageBus()
    {
        $object = new JsonSerializableObject();

        $driver = $this->createDriverStub();
        $driver
            ->expects($this->once())
            ->method('sendToRouter')
            ->willReturnCallback(function (Message $message) {
                self::assertSame('{"foo":"fooVal"}', $message->getBody());
                self::assertSame('application/json', $message->getContentType());
            })
        ;

        $producer = new Producer($driver, $this->createRpcFactory());
        $producer->sendEvent('topic', $object);
    }

    public function testShouldSendMessageJsonSerializableBodyAsJsonStringToMessageBus()
    {
        $object = new JsonSerializableObject();

        $message = new Message();
        $message->setBody($object);

        $driver = $this->createDriverStub();
        $driver
            ->expects($this->once())
            ->method('sendToRouter')
            ->willReturnCallback(function (Message $message) {
                self::assertSame('{"foo":"fooVal"}', $message->getBody());
                self::assertSame('application/json', $message->getContentType());
            })
        ;

        $producer = new Producer($driver, $this->createRpcFactory());
        $producer->sendEvent('topic', $message);
    }

    public function testThrowIfTryToSendMessageToMessageBusWithProcessorNamePropertySet()
    {
        $object = new JsonSerializableObject();

        $message = new Message();
        $message->setBody($object);
        $message->setProperty(Config::PARAMETER_PROCESSOR_NAME, 'aProcessor');

        $driver = $this->createDriverStub();
        $driver
            ->expects($this->never())
            ->method('sendToRouter')
        ;
        $driver
            ->expects($this->never())
            ->method('sendToProcessor')
        ;

        $producer = new Producer($driver, $this->createRpcFactory());

        $this->expectException(\LogicException::class);
        $this->expectExceptionMessage('The enqueue.processor_name property must not be set for messages that are sent to message bus.');
        $producer->sendEvent('topic', $message);
    }

    public function testThrowIfTryToSendMessageToMessageBusWithProcessorQueueNamePropertySet()
    {
        $object = new JsonSerializableObject();

        $message = new Message();
        $message->setBody($object);
        $message->setProperty(Config::PARAMETER_PROCESSOR_QUEUE_NAME, 'aProcessorQueue');

        $driver = $this->createDriverStub();
        $driver
            ->expects($this->never())
            ->method('sendToRouter')
        ;
        $driver
            ->expects($this->never())
            ->method('sendToProcessor')
        ;

        $producer = new Producer($driver, $this->createRpcFactory());

        $this->expectException(\LogicException::class);
        $this->expectExceptionMessage('The enqueue.processor_queue_name property must not be set for messages that are sent to message bus.');
        $producer->sendEvent('topic', $message);
=======
        new Producer($this->createDriverMock(), $this->createRpcFactoryMock());
>>>>>>> c8936f86
    }

    public function testCouldBeConstructedWithOptionalArguments()
    {
        new Producer(
            $this->createDriverMock(),
            $this->createRpcFactoryMock(),
            $this->createMock(ExtensionInterface::class)
        );
    }

    /**
     * @return \PHPUnit_Framework_MockObject_MockObject
     */
    private function createRpcFactoryMock(): RpcFactory
    {
        return $this->createMock(RpcFactory::class);
    }

    /**
     * @return \PHPUnit_Framework_MockObject_MockObject
     */
    private function createDriverMock(): DriverInterface
    {
        return $this->createMock(DriverInterface::class);
    }
}<|MERGE_RESOLUTION|>--- conflicted
+++ resolved
@@ -26,423 +26,7 @@
 
     public function testCouldBeConstructedWithRequiredArguments()
     {
-<<<<<<< HEAD
-        $message = new Message();
-
-        $driver = $this->createDriverStub();
-        $driver
-            ->expects($this->once())
-            ->method('sendToRouter')
-            ->with(self::identicalTo($message))
-        ;
-
-        $producer = new Producer($driver, $this->createRpcFactory());
-        $producer->sendEvent('topic', $message);
-
-        $expectedProperties = [
-            'enqueue.topic_name' => 'topic',
-            'enqueue.topic' => 'topic',
-        ];
-
-        self::assertEquals($expectedProperties, $message->getProperties());
-    }
-
-    public function testShouldSendMessageWithNormalPriorityByDefault()
-    {
-        $message = new Message();
-
-        $driver = $this->createDriverStub();
-        $driver
-            ->expects($this->once())
-            ->method('sendToRouter')
-            ->with(self::identicalTo($message))
-        ;
-
-        $producer = new Producer($driver, $this->createRpcFactory());
-        $producer->sendEvent('topic', $message);
-
-        self::assertSame(MessagePriority::NORMAL, $message->getPriority());
-    }
-
-    public function testShouldSendMessageWithCustomPriority()
-    {
-        $message = new Message();
-        $message->setPriority(MessagePriority::HIGH);
-
-        $driver = $this->createDriverStub();
-        $driver
-            ->expects($this->once())
-            ->method('sendToRouter')
-            ->with(self::identicalTo($message))
-        ;
-
-        $producer = new Producer($driver, $this->createRpcFactory());
-        $producer->sendEvent('topic', $message);
-
-        self::assertSame(MessagePriority::HIGH, $message->getPriority());
-    }
-
-    public function testShouldSendMessageWithGeneratedMessageId()
-    {
-        $message = new Message();
-
-        $driver = $this->createDriverStub();
-        $driver
-            ->expects($this->once())
-            ->method('sendToRouter')
-            ->with(self::identicalTo($message))
-        ;
-
-        $producer = new Producer($driver, $this->createRpcFactory());
-        $producer->sendEvent('topic', $message);
-
-        self::assertNotEmpty($message->getMessageId());
-    }
-
-    public function testShouldSendMessageWithCustomMessageId()
-    {
-        $message = new Message();
-        $message->setMessageId('theCustomMessageId');
-
-        $driver = $this->createDriverStub();
-        $driver
-            ->expects($this->once())
-            ->method('sendToRouter')
-            ->with(self::identicalTo($message))
-        ;
-
-        $producer = new Producer($driver, $this->createRpcFactory());
-        $producer->sendEvent('topic', $message);
-
-        self::assertSame('theCustomMessageId', $message->getMessageId());
-    }
-
-    public function testShouldSendMessageWithGeneratedTimestamp()
-    {
-        $message = new Message();
-
-        $driver = $this->createDriverStub();
-        $driver
-            ->expects($this->once())
-            ->method('sendToRouter')
-            ->with(self::identicalTo($message))
-        ;
-
-        $producer = new Producer($driver, $this->createRpcFactory());
-        $producer->sendEvent('topic', $message);
-
-        self::assertNotEmpty($message->getTimestamp());
-    }
-
-    public function testShouldSendMessageWithCustomTimestamp()
-    {
-        $message = new Message();
-        $message->setTimestamp('theCustomTimestamp');
-
-        $driver = $this->createDriverStub();
-        $driver
-            ->expects($this->once())
-            ->method('sendToRouter')
-            ->with(self::identicalTo($message))
-        ;
-
-        $producer = new Producer($driver, $this->createRpcFactory());
-        $producer->sendEvent('topic', $message);
-
-        self::assertSame('theCustomTimestamp', $message->getTimestamp());
-    }
-
-    public function testShouldSendStringAsPlainText()
-    {
-        $driver = $this->createDriverStub();
-        $driver
-            ->expects($this->once())
-            ->method('sendToRouter')
-            ->willReturnCallback(function (Message $message) {
-                self::assertSame('theStringMessage', $message->getBody());
-                self::assertSame('text/plain', $message->getContentType());
-            })
-        ;
-
-        $producer = new Producer($driver, $this->createRpcFactory());
-        $producer->sendEvent('topic', 'theStringMessage');
-    }
-
-    public function testShouldSendArrayAsJsonString()
-    {
-        $driver = $this->createDriverStub();
-        $driver
-            ->expects($this->once())
-            ->method('sendToRouter')
-            ->willReturnCallback(function (Message $message) {
-                self::assertSame('{"foo":"fooVal"}', $message->getBody());
-                self::assertSame('application/json', $message->getContentType());
-            })
-        ;
-
-        $producer = new Producer($driver, $this->createRpcFactory());
-        $producer->sendEvent('topic', ['foo' => 'fooVal']);
-    }
-
-    public function testShouldConvertMessageArrayBodyJsonString()
-    {
-        $message = new Message();
-        $message->setBody(['foo' => 'fooVal']);
-
-        $driver = $this->createDriverStub();
-        $driver
-            ->expects($this->once())
-            ->method('sendToRouter')
-            ->willReturnCallback(function (Message $message) {
-                self::assertSame('{"foo":"fooVal"}', $message->getBody());
-                self::assertSame('application/json', $message->getContentType());
-            })
-        ;
-
-        $producer = new Producer($driver, $this->createRpcFactory());
-        $producer->sendEvent('topic', $message);
-    }
-
-    public function testSendShouldForceScalarsToStringAndSetTextContentType()
-    {
-        $queue = new NullQueue('');
-
-        $driver = $this->createDriverStub();
-        $driver
-            ->expects($this->once())
-            ->method('sendToRouter')
-            ->willReturnCallback(function (Message $message) {
-                self::assertEquals('text/plain', $message->getContentType());
-
-                self::assertInternalType('string', $message->getBody());
-                self::assertEquals('12345', $message->getBody());
-            })
-        ;
-
-        $producer = new Producer($driver, $this->createRpcFactory());
-        $producer->sendEvent($queue, 12345);
-    }
-
-    public function testSendShouldForceMessageScalarsBodyToStringAndSetTextContentType()
-    {
-        $queue = new NullQueue('');
-
-        $message = new Message();
-        $message->setBody(12345);
-
-        $driver = $this->createDriverStub();
-        $driver
-            ->expects($this->once())
-            ->method('sendToRouter')
-            ->willReturnCallback(function (Message $message) {
-                self::assertEquals('text/plain', $message->getContentType());
-
-                self::assertInternalType('string', $message->getBody());
-                self::assertEquals('12345', $message->getBody());
-            })
-        ;
-
-        $producer = new Producer($driver, $this->createRpcFactory());
-        $producer->sendEvent($queue, $message);
-    }
-
-    public function testSendShouldForceNullToEmptyStringAndSetTextContentType()
-    {
-        $queue = new NullQueue('');
-
-        $driver = $this->createDriverStub();
-        $driver
-            ->expects($this->once())
-            ->method('sendToRouter')
-            ->willReturnCallback(function (Message $message) {
-                self::assertEquals('text/plain', $message->getContentType());
-
-                self::assertInternalType('string', $message->getBody());
-                self::assertEquals('', $message->getBody());
-            })
-        ;
-
-        $producer = new Producer($driver, $this->createRpcFactory());
-        $producer->sendEvent($queue, null);
-    }
-
-    public function testSendShouldForceNullBodyToEmptyStringAndSetTextContentType()
-    {
-        $queue = new NullQueue('');
-
-        $message = new Message();
-        $message->setBody(null);
-
-        $driver = $this->createDriverStub();
-        $driver
-            ->expects($this->once())
-            ->method('sendToRouter')
-            ->willReturnCallback(function (Message $message) {
-                self::assertEquals('text/plain', $message->getContentType());
-
-                self::assertInternalType('string', $message->getBody());
-                self::assertEquals('', $message->getBody());
-            })
-        ;
-
-        $producer = new Producer($driver, $this->createRpcFactory());
-        $producer->sendEvent($queue, $message);
-    }
-
-    public function testShouldThrowExceptionIfBodyIsObjectOnSend()
-    {
-        $driver = $this->createDriverStub();
-        $driver
-            ->expects($this->never())
-            ->method('sendToRouter')
-        ;
-        $driver
-            ->expects($this->never())
-            ->method('sendToProcessor')
-        ;
-
-        $producer = new Producer($driver, $this->createRpcFactory());
-
-        $this->expectException(\InvalidArgumentException::class);
-        $this->expectExceptionMessage('The message\'s body must be either null, scalar, array or object (implements \JsonSerializable). Got: stdClass');
-
-        $producer->sendEvent('topic', new \stdClass());
-    }
-
-    public function testShouldThrowExceptionIfBodyIsArrayWithObjectsInsideOnSend()
-    {
-        $queue = new NullQueue('queue');
-
-        $driver = $this->createDriverStub();
-        $driver
-            ->expects($this->never())
-            ->method('sendToRouter')
-        ;
-        $driver
-            ->expects($this->never())
-            ->method('sendToProcessor')
-        ;
-
-        $producer = new Producer($driver, $this->createRpcFactory());
-
-        $this->expectException(\LogicException::class);
-        $this->expectExceptionMessage('The message\'s body must be an array of scalars. Found not scalar in the array: stdClass');
-
-        $producer->sendEvent($queue, ['foo' => new \stdClass()]);
-    }
-
-    public function testShouldThrowExceptionIfBodyIsArrayWithObjectsInSubArraysInsideOnSend()
-    {
-        $queue = new NullQueue('queue');
-
-        $driver = $this->createDriverStub();
-        $driver
-            ->expects($this->never())
-            ->method('sendToRouter')
-        ;
-        $driver
-            ->expects($this->never())
-            ->method('sendToProcessor')
-        ;
-
-        $producer = new Producer($driver, $this->createRpcFactory());
-
-        $this->expectException(\LogicException::class);
-        $this->expectExceptionMessage('The message\'s body must be an array of scalars. Found not scalar in the array: stdClass');
-
-        $producer->sendEvent($queue, ['foo' => ['bar' => new \stdClass()]]);
-    }
-
-    public function testShouldSendJsonSerializableObjectAsJsonStringToMessageBus()
-    {
-        $object = new JsonSerializableObject();
-
-        $driver = $this->createDriverStub();
-        $driver
-            ->expects($this->once())
-            ->method('sendToRouter')
-            ->willReturnCallback(function (Message $message) {
-                self::assertSame('{"foo":"fooVal"}', $message->getBody());
-                self::assertSame('application/json', $message->getContentType());
-            })
-        ;
-
-        $producer = new Producer($driver, $this->createRpcFactory());
-        $producer->sendEvent('topic', $object);
-    }
-
-    public function testShouldSendMessageJsonSerializableBodyAsJsonStringToMessageBus()
-    {
-        $object = new JsonSerializableObject();
-
-        $message = new Message();
-        $message->setBody($object);
-
-        $driver = $this->createDriverStub();
-        $driver
-            ->expects($this->once())
-            ->method('sendToRouter')
-            ->willReturnCallback(function (Message $message) {
-                self::assertSame('{"foo":"fooVal"}', $message->getBody());
-                self::assertSame('application/json', $message->getContentType());
-            })
-        ;
-
-        $producer = new Producer($driver, $this->createRpcFactory());
-        $producer->sendEvent('topic', $message);
-    }
-
-    public function testThrowIfTryToSendMessageToMessageBusWithProcessorNamePropertySet()
-    {
-        $object = new JsonSerializableObject();
-
-        $message = new Message();
-        $message->setBody($object);
-        $message->setProperty(Config::PARAMETER_PROCESSOR_NAME, 'aProcessor');
-
-        $driver = $this->createDriverStub();
-        $driver
-            ->expects($this->never())
-            ->method('sendToRouter')
-        ;
-        $driver
-            ->expects($this->never())
-            ->method('sendToProcessor')
-        ;
-
-        $producer = new Producer($driver, $this->createRpcFactory());
-
-        $this->expectException(\LogicException::class);
-        $this->expectExceptionMessage('The enqueue.processor_name property must not be set for messages that are sent to message bus.');
-        $producer->sendEvent('topic', $message);
-    }
-
-    public function testThrowIfTryToSendMessageToMessageBusWithProcessorQueueNamePropertySet()
-    {
-        $object = new JsonSerializableObject();
-
-        $message = new Message();
-        $message->setBody($object);
-        $message->setProperty(Config::PARAMETER_PROCESSOR_QUEUE_NAME, 'aProcessorQueue');
-
-        $driver = $this->createDriverStub();
-        $driver
-            ->expects($this->never())
-            ->method('sendToRouter')
-        ;
-        $driver
-            ->expects($this->never())
-            ->method('sendToProcessor')
-        ;
-
-        $producer = new Producer($driver, $this->createRpcFactory());
-
-        $this->expectException(\LogicException::class);
-        $this->expectExceptionMessage('The enqueue.processor_queue_name property must not be set for messages that are sent to message bus.');
-        $producer->sendEvent('topic', $message);
-=======
         new Producer($this->createDriverMock(), $this->createRpcFactoryMock());
->>>>>>> c8936f86
     }
 
     public function testCouldBeConstructedWithOptionalArguments()
