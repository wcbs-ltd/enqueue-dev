--- conflicted
+++ resolved
@@ -6,17 +6,10 @@
     "homepage": "https://enqueue.forma-pro.com/",
     "license": "MIT",
     "require": {
-<<<<<<< HEAD
         "php": "^7.1.3",
         "php-amqplib/php-amqplib": "^2.7",
-        "queue-interop/amqp-interop": "^0.8@dev",
+        "queue-interop/amqp-interop": "^0.7.4|^0.8@dev",
         "enqueue/amqp-tools": "^0.9@dev"
-=======
-        "php": ">=5.6",
-        "php-amqplib/php-amqplib": "^2.7",
-        "queue-interop/amqp-interop": "^0.7.4@dev",
-        "enqueue/amqp-tools": "^0.8.35@dev"
->>>>>>> 827bd791
     },
     "require-dev": {
         "phpunit/phpunit": "~5.4.0",
