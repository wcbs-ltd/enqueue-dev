{
    "name": "enqueue/amqp-ext",
    "type": "library",
    "description": "Message Queue Amqp Transport",
    "keywords": ["messaging", "queue", "amqp"],
    "homepage": "https://enqueue.forma-pro.com/",
    "license": "MIT",
    "require": {
        "php": "^7.1.3",
        "ext-amqp": "^1.9.3",
<<<<<<< HEAD
        "queue-interop/amqp-interop": "^0.8@dev",
        "enqueue/amqp-tools": "^0.9@dev"
=======

        "queue-interop/amqp-interop": "^0.7.4@dev",
        "enqueue/amqp-tools": "^0.8.35@dev"
>>>>>>> 827bd791
    },
    "require-dev": {
        "phpunit/phpunit": "~5.4.0",
        "enqueue/test": "^0.9@dev",
        "enqueue/enqueue": "^0.9@dev",
        "enqueue/null": "^0.9@dev",
        "queue-interop/queue-spec": "^0.5.3@dev",
        "empi89/php-amqp-stubs": "*@dev",
        "symfony/dependency-injection": "^3.4|^4",
        "symfony/config": "^3.4|^4"
    },
    "support": {
        "email": "opensource@forma-pro.com",
        "issues": "https://github.com/php-enqueue/enqueue-dev/issues",
        "forum": "https://gitter.im/php-enqueue/Lobby",
        "source": "https://github.com/php-enqueue/enqueue-dev",
        "docs": "https://github.com/php-enqueue/enqueue-dev/blob/master/docs/index.md"
    },
    "autoload": {
        "psr-4": { "Enqueue\\AmqpExt\\": "" },
        "exclude-from-classmap": [
            "/Tests/"
        ]
    },
    "suggest": {
        "enqueue/enqueue": "If you'd like to use advanced features like Client abstract layer or Symfony integration features"
    },
    "minimum-stability": "dev",
    "extra": {
        "branch-alias": {
            "dev-master": "0.9.x-dev"
        }
    }
}<|MERGE_RESOLUTION|>--- conflicted
+++ resolved
@@ -8,14 +8,8 @@
     "require": {
         "php": "^7.1.3",
         "ext-amqp": "^1.9.3",
-<<<<<<< HEAD
-        "queue-interop/amqp-interop": "^0.8@dev",
+        "queue-interop/amqp-interop": "^0.7.4|^0.8@dev",
         "enqueue/amqp-tools": "^0.9@dev"
-=======
-
-        "queue-interop/amqp-interop": "^0.7.4@dev",
-        "enqueue/amqp-tools": "^0.8.35@dev"
->>>>>>> 827bd791
     },
     "require-dev": {
         "phpunit/phpunit": "~5.4.0",
