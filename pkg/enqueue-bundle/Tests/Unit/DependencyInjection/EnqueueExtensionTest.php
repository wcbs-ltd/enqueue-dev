--- conflicted
+++ resolved
@@ -594,7 +594,22 @@
         $this->assertSame(456, $def->getArgument(3));
     }
 
-<<<<<<< HEAD
+    public function testShouldThrowIfPackageShouldBeInstalledToUseTransport()
+    {
+        $container = new ContainerBuilder();
+
+        $extension = new EnqueueExtension();
+        $extension->addTransportFactory(new MissingTransportFactory('need_package', ['a_package', 'another_package']));
+
+        $this->expectException(InvalidConfigurationException::class);
+        $this->expectExceptionMessage('In order to use the transport "need_package" install');
+        $extension->load([[
+            'transport' => [
+                'need_package' => true,
+            ],
+        ]], $container);
+    }
+
     /**
      * @param bool $debug
      *
@@ -606,21 +621,5 @@
         $container->setParameter('kernel.debug', $debug);
 
         return $container;
-=======
-    public function testShouldThrowIfPackageShouldBeInstalledToUseTransport()
-    {
-        $container = new ContainerBuilder();
-
-        $extension = new EnqueueExtension();
-        $extension->addTransportFactory(new MissingTransportFactory('need_package', ['a_package', 'another_package']));
-
-        $this->expectException(InvalidConfigurationException::class);
-        $this->expectExceptionMessage('In order to use the transport "need_package" install');
-        $extension->load([[
-            'transport' => [
-                'need_package' => true,
-            ],
-        ]], $container);
->>>>>>> 28a5903f
     }
 }