{
  "name": "enqueue/enqueue-dev",
  "type": "project",
  "minimum-stability": "beta",
  "homepage": "https://enqueue.forma-pro.com/",
  "require": {
<<<<<<< HEAD
    "php": ">=5.6",
    "enqueue/enqueue": "*@dev",
    "enqueue/stomp": "*@dev",
    "enqueue/amqp-ext": "*@dev",
    "enqueue/amqp-lib": "*@dev",
    "enqueue/amqp-bunny": "*@dev",
    "enqueue/amqp-tools": "*@dev",
    "php-amqplib/php-amqplib": "^2.7@dev",
    "enqueue/redis": "*@dev",
    "enqueue/fs": "*@dev",
    "enqueue/null": "*@dev",
    "enqueue/dbal": "*@dev",
    "enqueue/sqs": "*@dev",
    "enqueue/pheanstalk": "*@dev",
    "enqueue/gearman": "*@dev",
    "enqueue/rdkafka": "*@dev",
    "kwn/php-rdkafka-stubs": "^1.0.2",
    "enqueue/gps": "*@dev",
    "enqueue/enqueue-bundle": "*@dev",
    "enqueue/job-queue": "*@dev",
    "enqueue/simple-client": "*@dev",
    "enqueue/test": "*@dev",
    "enqueue/async-event-dispatcher": "*@dev",
    "enqueue/async-command": "*@dev",
    "queue-interop/queue-interop": "^0.6@dev|^1.0.0-alpha1",
    "queue-interop/amqp-interop": "^0.7@dev",
    "queue-interop/queue-spec": "^0.5.4@dev",
=======
    "php": "^7.1.3",

    "ext-amqp": "^1.9.3",
    "ext-gearman": "^1.1 || ^2.0",
    "ext-mongodb": "^1.3",
    "ext-rdkafka": "^3.0.3",
>>>>>>> 3687ad1a

    "queue-interop/amqp-interop": "^0.7.4",
    "queue-interop/queue-interop": "^0.6.2",
    "bunny/bunny": "^0.2.4|^0.3|^0.4",
    "php-amqplib/php-amqplib": "^2.7",
    "doctrine/dbal": "~2.5",
    "ramsey/uuid": "^2|^3.5",
    "psr/log": "^1",
    "symfony/event-dispatcher": "4.0.*",
    "makasim/temp-file": "^0.2",
    "google/cloud-pubsub": "^0.6.1|^1.0",
    "doctrine/orm": "~2.4",
    "mongodb/mongodb": "^1.2",
    "pda/pheanstalk": "^3",
    "aws/aws-sdk-php": "~3.26",
    "stomp-php/stomp-php": "^4",
    "php-http/guzzle6-adapter": "^1.1",
    "php-http/client-common": "^1.7@dev",
    "richardfullmer/rabbitmq-management-api": "^2.0"
  },
  "require-dev": {
    "phpunit/phpunit": "^5.5",
    "queue-interop/queue-spec": "^0.5.5@dev",
    "symfony/browser-kit": "4.0.*",
    "symfony/config": "4.0.*",
    "symfony/process": "4.0.*",
    "symfony/console": "4.0.*",
    "symfony/dependency-injection": "4.0.*",
    "symfony/event-dispatcher": "4.0.*",
    "symfony/expression-language": "4.0.*",
    "symfony/http-kernel": "4.0.*",
    "symfony/filesystem": "4.0.*",
    "symfony/framework-bundle": "4.0.*",
    "empi89/php-amqp-stubs": "*@dev",
    "doctrine/doctrine-bundle": "~1.2",
    "kwn/php-rdkafka-stubs": "^1.0.2",
    "predis/predis": "^1.1",
    "friendsofphp/php-cs-fixer": "^2"
  },
  "autoload": {
    "psr-4": {
      "Enqueue\\AmqpBunny\\": "pkg/amqp-bunny/",
      "Enqueue\\AmqpExt\\": "pkg/amqp-ext/",
      "Enqueue\\AmqpLib\\": "pkg/amqp-lib/",
      "Enqueue\\AmqpTools\\": "pkg/amqp-tools/",
      "Enqueue\\AsyncEventDispatcher\\": "pkg/async-event-dispatcher/",
      "Enqueue\\Dbal\\": "pkg/dbal/",
      "Enqueue\\Bundle\\": "pkg/enqueue-bundle/",
      "Enqueue\\Fs\\": "pkg/fs/",
      "Enqueue\\Gearman\\": "pkg/gearman/",
      "Enqueue\\Gps\\": "pkg/gps/",
      "Enqueue\\JobQueue\\": "pkg/job-queue/",
      "Enqueue\\Mongodb\\": "pkg/mongodb/",
      "Enqueue\\Null\\": "pkg/null/",
      "Enqueue\\Pheanstalk\\": "pkg/pheanstalk/",
      "Enqueue\\RdKafka\\": "pkg/rdkafka/",
      "Enqueue\\Redis\\": "pkg/redis/",
      "Enqueue\\SimpleClient\\": "pkg/simple-client/",
      "Enqueue\\Sqs\\": "pkg/sqs/",
      "Enqueue\\Stomp\\": "pkg/stomp/",
      "Enqueue\\Test\\": "pkg/test/",
      "Enqueue\\": "pkg/enqueue/"
    },
    "exclude-from-classmap": [
      "/Tests/"
    ],
    "files": [
      "pkg/enqueue/functions_include.php"
    ]
  },
  "autoload-dev": {
    "files": [
      "pkg/rdkafka/Tests/bootstrap.php"
    ],
    "psr-0": {
      "RdKafka": "vendor/kwn/php-rdkafka-stubs/stubs"
    },
    "psr-4": {
      "RdKafka\\": "vendor/kwn/php-rdkafka-stubs/stubs/RdKafka"
    }
  },
  "config": {
    "bin-dir": "bin",
    "platform": {
      "ext-amqp": "1.9.3",
      "ext-gearman": "1.1",
<<<<<<< HEAD
      "ext-rdkafka": "3.3"
    }
  },
  "repositories": [
    {
      "type": "path",
      "url": "pkg/test"
    },
    {
      "type": "path",
      "url": "pkg/enqueue"
    },
    {
      "type": "path",
      "url": "pkg/stomp"
    },
    {
      "type": "path",
      "url": "pkg/amqp-ext"
    },
    {
      "type": "path",
      "url": "pkg/amqp-lib"
    },
    {
      "type": "path",
      "url": "pkg/amqp-bunny"
    },
    {
      "type": "path",
      "url": "pkg/amqp-tools"
    },
    {
      "type": "path",
      "url": "pkg/redis"
    },
    {
      "type": "path",
      "url": "pkg/enqueue-bundle"
    },
    {
      "type": "path",
      "url": "pkg/job-queue"
    },
    {
      "type": "path",
      "url": "pkg/fs"
    },
    {
      "type": "path",
      "url": "pkg/null"
    },
    {
      "type": "path",
      "url": "pkg/dbal"
    },
    {
      "type": "path",
      "url": "pkg/sqs"
    },
    {
      "type": "path",
      "url": "pkg/pheanstalk"
    },
    {
      "type": "path",
      "url": "pkg/gearman"
    },
    {
      "type": "path",
      "url": "pkg/rdkafka"
    },
    {
      "type": "path",
      "url": "pkg/gps"
    },
    {
      "type": "path",
      "url": "pkg/simple-client"
    },
    {
      "type": "path",
      "url": "pkg/async-event-dispatcher"
    },
    {
      "type": "path",
      "url": "pkg/async-command"
=======
      "ext-rdkafka": "3.3",
      "ext-mongodb": "1.3",
      "ext-bcmath": "1",
      "ext-mbstring": "1"
>>>>>>> 3687ad1a
    }
  }
}<|MERGE_RESOLUTION|>--- conflicted
+++ resolved
@@ -4,42 +4,12 @@
   "minimum-stability": "beta",
   "homepage": "https://enqueue.forma-pro.com/",
   "require": {
-<<<<<<< HEAD
-    "php": ">=5.6",
-    "enqueue/enqueue": "*@dev",
-    "enqueue/stomp": "*@dev",
-    "enqueue/amqp-ext": "*@dev",
-    "enqueue/amqp-lib": "*@dev",
-    "enqueue/amqp-bunny": "*@dev",
-    "enqueue/amqp-tools": "*@dev",
-    "php-amqplib/php-amqplib": "^2.7@dev",
-    "enqueue/redis": "*@dev",
-    "enqueue/fs": "*@dev",
-    "enqueue/null": "*@dev",
-    "enqueue/dbal": "*@dev",
-    "enqueue/sqs": "*@dev",
-    "enqueue/pheanstalk": "*@dev",
-    "enqueue/gearman": "*@dev",
-    "enqueue/rdkafka": "*@dev",
-    "kwn/php-rdkafka-stubs": "^1.0.2",
-    "enqueue/gps": "*@dev",
-    "enqueue/enqueue-bundle": "*@dev",
-    "enqueue/job-queue": "*@dev",
-    "enqueue/simple-client": "*@dev",
-    "enqueue/test": "*@dev",
-    "enqueue/async-event-dispatcher": "*@dev",
-    "enqueue/async-command": "*@dev",
-    "queue-interop/queue-interop": "^0.6@dev|^1.0.0-alpha1",
-    "queue-interop/amqp-interop": "^0.7@dev",
-    "queue-interop/queue-spec": "^0.5.4@dev",
-=======
     "php": "^7.1.3",
 
     "ext-amqp": "^1.9.3",
     "ext-gearman": "^1.1 || ^2.0",
     "ext-mongodb": "^1.3",
     "ext-rdkafka": "^3.0.3",
->>>>>>> 3687ad1a
 
     "queue-interop/amqp-interop": "^0.7.4",
     "queue-interop/queue-interop": "^0.6.2",
@@ -86,6 +56,7 @@
       "Enqueue\\AmqpLib\\": "pkg/amqp-lib/",
       "Enqueue\\AmqpTools\\": "pkg/amqp-tools/",
       "Enqueue\\AsyncEventDispatcher\\": "pkg/async-event-dispatcher/",
+      "Enqueue\\AsyncCommand\\": "pkg/async-command/",
       "Enqueue\\Dbal\\": "pkg/dbal/",
       "Enqueue\\Bundle\\": "pkg/enqueue-bundle/",
       "Enqueue\\Fs\\": "pkg/fs/",
@@ -126,100 +97,10 @@
     "platform": {
       "ext-amqp": "1.9.3",
       "ext-gearman": "1.1",
-<<<<<<< HEAD
-      "ext-rdkafka": "3.3"
-    }
-  },
-  "repositories": [
-    {
-      "type": "path",
-      "url": "pkg/test"
-    },
-    {
-      "type": "path",
-      "url": "pkg/enqueue"
-    },
-    {
-      "type": "path",
-      "url": "pkg/stomp"
-    },
-    {
-      "type": "path",
-      "url": "pkg/amqp-ext"
-    },
-    {
-      "type": "path",
-      "url": "pkg/amqp-lib"
-    },
-    {
-      "type": "path",
-      "url": "pkg/amqp-bunny"
-    },
-    {
-      "type": "path",
-      "url": "pkg/amqp-tools"
-    },
-    {
-      "type": "path",
-      "url": "pkg/redis"
-    },
-    {
-      "type": "path",
-      "url": "pkg/enqueue-bundle"
-    },
-    {
-      "type": "path",
-      "url": "pkg/job-queue"
-    },
-    {
-      "type": "path",
-      "url": "pkg/fs"
-    },
-    {
-      "type": "path",
-      "url": "pkg/null"
-    },
-    {
-      "type": "path",
-      "url": "pkg/dbal"
-    },
-    {
-      "type": "path",
-      "url": "pkg/sqs"
-    },
-    {
-      "type": "path",
-      "url": "pkg/pheanstalk"
-    },
-    {
-      "type": "path",
-      "url": "pkg/gearman"
-    },
-    {
-      "type": "path",
-      "url": "pkg/rdkafka"
-    },
-    {
-      "type": "path",
-      "url": "pkg/gps"
-    },
-    {
-      "type": "path",
-      "url": "pkg/simple-client"
-    },
-    {
-      "type": "path",
-      "url": "pkg/async-event-dispatcher"
-    },
-    {
-      "type": "path",
-      "url": "pkg/async-command"
-=======
       "ext-rdkafka": "3.3",
       "ext-mongodb": "1.3",
       "ext-bcmath": "1",
       "ext-mbstring": "1"
->>>>>>> 3687ad1a
     }
   }
 }