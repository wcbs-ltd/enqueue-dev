version: '2'
services:
  dev:
    image: enqueue/dev:latest
    # build: { context: docker, dockerfile: Dockerfile }
    depends_on:
      - rabbitmq
      - mysql
      - redis
    volumes:
      - './:/mqdev'
    environment:
      - AMQP_DSN=amqp://rabbitmq
<<<<<<< HEAD
      - RABBITMQ_DSN=rabbitmq_amqp://rabbitmq
=======
>>>>>>> ba766d4e
      - SYMFONY__RABBITMQ__HOST=rabbitmq
      - SYMFONY__RABBITMQ__USER=guest
      - SYMFONY__RABBITMQ__PASSWORD=guest
      - SYMFONY__RABBITMQ__VHOST=mqdev
      - SYMFONY__RABBITMQ__AMQP__PORT=5672
      - SYMFONY__RABBITMQ__STOMP__PORT=61613
      - SYMFONY__DB__DRIVER=pdo_mysql
      - SYMFONY__DB__HOST=mysql
      - SYMFONY__DB__PORT=3306
      - SYMFONY__DB__NAME=mqdev
      - SYMFONY__DB__USER=root
      - SYMFONY__DB__PASSWORD=rootpass
      - SYMFONY__REDIS__HOST=redis
      - SYMFONY__REDIS__PORT=6379
      - AWS__SQS__KEY=$ENQUEUE_AWS__SQS__KEY
      - AWS__SQS__SECRET=$ENQUEUE_AWS__SQS__SECRET
      - AWS__SQS__REGION=$ENQUEUE_AWS__SQS__REGION

  rabbitmq:
    image: enqueue/rabbitmq:latest
    # build: { context: docker, dockerfile: Dockerfile.rabbitmq }
    environment:
      - RABBITMQ_DEFAULT_USER=guest
      - RABBITMQ_DEFAULT_PASS=guest
      - RABBITMQ_DEFAULT_VHOST=mqdev
  redis:
    image: 'redis:3'
    ports:
      - "6379:6379"

  mysql:
    image: mariadb:10
    volumes:
      - mysql-data:/var/lib/mysql
    environment:
      MYSQL_ROOT_PASSWORD: rootpass

  generate-changelog:
    image: enqueue/generate-changelog:latest
    # build: { context: docker, dockerfile: Dockerfile.generate-changelog }
    volumes:
      - ./:/mqdev

volumes:
  mysql-data:
    driver: local<|MERGE_RESOLUTION|>--- conflicted
+++ resolved
@@ -11,10 +11,6 @@
       - './:/mqdev'
     environment:
       - AMQP_DSN=amqp://rabbitmq
-<<<<<<< HEAD
-      - RABBITMQ_DSN=rabbitmq_amqp://rabbitmq
-=======
->>>>>>> ba766d4e
       - SYMFONY__RABBITMQ__HOST=rabbitmq
       - SYMFONY__RABBITMQ__USER=guest
       - SYMFONY__RABBITMQ__PASSWORD=guest
